--- conflicted
+++ resolved
@@ -15,11 +15,7 @@
 import { MdEmail } from "react-icons/md";
 import { toast } from "sonner";
 import axios from "axios";
-<<<<<<< HEAD
-import { useGlobalStorage } from "@/src/hooks/GlobalStorage";
-=======
 import { useGlobalStorage } from "@/hooks/GlobalStorage";
->>>>>>> 10c23a12
 
 const SignIn = () => {
   const [errors, setErrors] = useState({ identifier: "", password: "" });
