"use client";

import React, { useEffect, useState, useRef, useCallback } from "react";
import { Chessboard } from "react-chessboard";
import "@/css/chessboard.css";
import { PlayerSection } from "@/app/game/offline/components/PlayerSection";
import { useOfflineGame } from "@/app/game/offline/hooks/useOfflineGame";
import { useBoardSize } from "@/hooks/useBoardSize";
import { useMoveHistory } from "./hooks/useMoveHistory";
import { useChessHandlers } from "./hooks/useChessHandlers";
import { GameHeader } from "./components/GameHeader";
import { GameOverDialog } from "./components/GameOverDialog";
import { GameModeDialog } from "./components/GameModeDialog";
import { MoveHistoryTable } from "./components/MoveHistoryTable";
import { GameControls } from "./components/GameControls";
import type { StockfishLevel } from "@/app/game/offline/hooks/useStockfish";
import { TimeCounterHandle } from "./types";
import YellowLight from "@/components/decor/YellowLight";
import { useGlobalStorage } from "@/hooks/GlobalStorage";
import { useRouter } from "next/navigation";
import { toast } from "sonner";

const OfflinePage = () => {
  const [mounted, setMounted] = useState(false);
  const [showGameModeDialog, setShowGameModeDialog] = useState(false);
  const [aiDifficulty, setAiDifficulty] = useState<StockfishLevel>(5);
  const [currentTurn, setCurrentTurn] = useState<"w" | "b">("w");
  const [gameActive, setGameActive] = useState(false);
  const [boardOrientation, setBoardOrientation] = useState<"white" | "black">("white");
  const [autoRotateBoard, setAutoRotateBoard] = useState(false);

  const timerRef = useRef<TimeCounterHandle>(null);
  const boardWidth = useBoardSize();
  const { isAuthenticated } = useGlobalStorage();
  const router = useRouter();

  useEffect(() => {
    if (!isAuthenticated) {
      toast.error("Please sign in to play game.");
      router.push('/sign_in')
    }
  }, [isAuthenticated, router])

  const {
    fen,
    history,
    moveTimings,
    capturedWhite,
    capturedBlack,
    selectedPiece,
    setSelectedPiece,
    customSquareStyles,
    gameState,
    makeMove,
    undoMove,
    currentTurn: gameTurn,
    isSinglePlayer,
    playerColor,
    isThinking,
    startSinglePlayerGame,
    startTwoPlayerGame,
    aiLevel,
    isAiReady,
    handleTimeOut, // Add this line
  } = useOfflineGame();

  const moveHistoryPairs = useMoveHistory(history, moveTimings);

  const chessHandlers = useChessHandlers({
    isSinglePlayer,
    playerColor,
    fen,
    selectedPiece,
    setSelectedPiece,
    makeMove,
  });

  // Update current turn and orientation
  useEffect(() => {
    setCurrentTurn(gameTurn);
    if (!isSinglePlayer && autoRotateBoard) {
      setBoardOrientation(gameTurn === "w" ? "white" : "black");
    }
  }, [gameTurn, isSinglePlayer, autoRotateBoard]);

  useEffect(() => {
    setMounted(true);
    setShowGameModeDialog(true);
  }, []);

  useEffect(() => {
    setGameActive(!gameState.isGameOver && history.length > 0);
  }, [gameState.isGameOver, history.length]);

  useEffect(() => {
    if (isSinglePlayer) {
      setBoardOrientation(playerColor === "w" ? "white" : "black");
      setAutoRotateBoard(false);
    }
  }, [isSinglePlayer, playerColor]);

  // Add these state variables for times
  const [whiteTimeInSeconds, setWhiteTimeInSeconds] = useState(600);
  const [blackTimeInSeconds, setBlackTimeInSeconds] = useState(600);
  const [isPaused, setIsPaused] = useState(true);

  // Add a new state to track time for each move
  const [moveTimeHistory, setMoveTimeHistory] = useState<{ white: number, black: number }[]>([]);

  // Add timer effect
  useEffect(() => {
    if (gameState.isGameOver || isPaused || !gameActive) {
      return;
    }

    const timer = setInterval(() => {
      if (currentTurn === "w") {
        setWhiteTimeInSeconds((prev) => Math.max(0, prev - 1));
      } else {
        setBlackTimeInSeconds((prev) => Math.max(0, prev - 1));
      }
    }, 1000);

    return () => clearInterval(timer);
  }, [currentTurn, isPaused, gameActive, gameState.isGameOver]);

  // Start timer automatically after first move
  useEffect(() => {
    if (gameActive && history.length > 0 && isPaused) {
      setIsPaused(false);
    }
  }, [gameActive, history.length, isPaused]);

  // Update the timer effect to store time history when moves are made
  useEffect(() => {
    if (history.length > moveTimeHistory.length) {
      // A new move was made, store current times
      setMoveTimeHistory(prev => [...prev, {
        white: whiteTimeInSeconds,
        black: blackTimeInSeconds
      }]);
    }
  }, [history.length, whiteTimeInSeconds, blackTimeInSeconds, moveTimeHistory.length]);

  // Reset times when starting new game
  const handleNewGame = useCallback(() => {
    setShowGameModeDialog(true);
    setWhiteTimeInSeconds(600);
    setBlackTimeInSeconds(600);
    setIsPaused(true);
    setMoveTimeHistory([]); // Reset time history
  }, []);

  // --- Handlers ---
  const handleStartSinglePlayer = useCallback(
    (color: "w" | "b") => {
      startSinglePlayerGame(color, aiDifficulty);
      setShowGameModeDialog(false);
      setBoardOrientation(color === "w" ? "white" : "black");
      setAutoRotateBoard(false);
      setWhiteTimeInSeconds(600);
      setBlackTimeInSeconds(600);
      setIsPaused(true);
      setMoveTimeHistory([]); // Reset time history
    },
    [startSinglePlayerGame, aiDifficulty]
  );

  const handleStartTwoPlayer = useCallback(() => {
    startTwoPlayerGame();
    setShowGameModeDialog(false);
    setBoardOrientation("white");
    setWhiteTimeInSeconds(600);
    setBlackTimeInSeconds(600);
    setIsPaused(true);
    setMoveTimeHistory([]); // Reset time history
  }, [startTwoPlayerGame]);

  const handleUndo = useCallback(() => {
    const lastTurn = fen.split(" ")[1] === "w" ? "b" : "w";
    undoMove();

    // Restore previous timer state
    if (moveTimeHistory.length > 0) {
      const previousTimeState = moveTimeHistory[moveTimeHistory.length - 1];
      setWhiteTimeInSeconds(previousTimeState.white);
      setBlackTimeInSeconds(previousTimeState.black);

      // Remove the last time state since we're undoing
      setMoveTimeHistory(prev => prev.slice(0, -1));
    }

    // Pause the timer during undo
    setIsPaused(true);

    // Resume timer after a short delay if game is still active
    setTimeout(() => {
      if (gameActive && !gameState.isGameOver) {
        setIsPaused(false);
      }
    }, 100);
  }, [fen, undoMove, moveTimeHistory, gameActive, gameState.isGameOver]);

  const toggleAutoRotate = useCallback(() => {
    if (!isSinglePlayer) {
      const newAutoRotate = !autoRotateBoard;
      setAutoRotateBoard(newAutoRotate);
      if (newAutoRotate) {
        setBoardOrientation(currentTurn === "w" ? "white" : "black");
      }
    }
  }, [isSinglePlayer, autoRotateBoard, currentTurn]);

  const difficultyLevels: StockfishLevel[] = [1, 2, 3, 5, 8, 10, 15, 20];

  if (!mounted) return <p>Loading Chessboard...</p>;


  return (
<<<<<<< HEAD
    <div className="flex flex-col items-center w-full h-[calc(100dvh-var(--nav-height))] py-1 px-2 md:px-4 justify-between overflow-hidden">
      <div className="w-full max-w-7xl flex flex-col flex-grow overflow-hidden">
        <div className="flex flex-col sm:flex-row items-center justify-between gap-2 sm:gap-3 p-2">
          <span className="text-sm sm:text-base font-medium text-white">
            {isSinglePlayer
              ? `Single Player (You: ${playerColor === "w" ? "White" : "Black"}, AI Level: ${aiLevel})`
              : "Two Players"}
          </span>
          <div className="flex flex-wrap items-center justify-center gap-2 sm:gap-3">
            {isThinking && (
              <span className="animate-pulse text-[#F7D27F] text-sm sm:text-base font-medium">
                AI thinking...
              </span>
            )}
            {!isSinglePlayer && (
              <Button
                variant={autoRotateBoard ? "default" : "outline"}
                size="sm"
                onClick={toggleAutoRotate}
                className={`text-xs sm:text-sm ${autoRotateBoard
                    ? "bg-[#F7D27F] text-black hover:bg-[#E6C26E]"
                    : "text-white border-white hover:text-[#F7D27F]"
                  }`}
              >
                {autoRotateBoard ? "Auto-rotate: ON" : "Auto-rotate: OFF"}
              </Button>
            )}
            <Button
              variant="outline"
              size="sm"
              onClick={() => setShowGameModeDialog(true)}
              className="text-xs sm:text-sm text-white border-white hover:text-[#F7D27F]"
            >
              Change
            </Button>
          </div>
        </div>

        <div className="flex flex-col lg:flex-row gap-3 w-full flex-1 max-h-[calc(100dvh-var(--navbar-height))] overflow-hidden">
          <div className="flex flex-col justify-between w-full flex-grow overflow-hidden">
            <div className="flex justify-center md:justify-start">
              <CapturedPieces color="Black" pieces={capturedBlack} />
            </div>

            <div className="flex flex-col md:flex-row gap-3 flex-grow overflow-hidden">
              <div className="flex justify-center items-center">
                <Chessboard
                  id="historyChessBoard"
                  position={fen}
                  onPieceDrop={handleDrop}
                  onPieceClick={onPieceClick}
                  onSquareClick={onSquareClick}
                  onPieceDragBegin={onPieceDragBegin}
                  boardWidth={boardWidth}
                  animationDuration={300}
                  customSquareStyles={customSquareStyles}
                  boardOrientation={boardOrientation}
                />
              </div>

              <div className="md:hidden flex justify-center md:justify-start">
                <CapturedPieces color="White" pieces={capturedWhite} />
              </div>

              {/* Right Side (Timer + History + Buttons) */}
              <div className="w-full text-black flex flex-col flex-grow overflow-hidden gap-3">
                {/* Timer */}
                <div>
                  <h2 className="text-white text-sm font-semibold px-2">
                    Time Remaining
                  </h2>
                  <div className="rounded shadow-md bg-[#3B3433]">
                    <TimeCounter
                      ref={timerRef}
                      initialTimeInSeconds={600}
                      currentTurn={currentTurn}
                      gameActive={gameActive}
                      isGameOver={gameState.isGameOver}
                      history={history.map((move) => move.san)}
                    />
                  </div>
                </div>

                {/* Move History */}
                <div className="flex flex-col flex-grow overflow-hidden">
                  <h3 className="text-white text-sm font-semibold px-2">
                    Move History
                  </h3>
                  <div className="rounded shadow-md bg-[#3B3433] flex-grow w-full overflow-hidden">
                    <ScrollArea className="h-full w-full overflow-y-auto">
                      <table className="w-full text-white">
                        <thead className="sticky top-0 z-10 bg-[#3B3433]">
                          <tr>
                            <th className="py-2 px-2 sm:px-5 text-left text-xs sm:text-sm font-semibold">
                              Turn
                            </th>
                            <th className="py-2 px-2 sm:px-5 text-left text-xs sm:text-sm font-semibold">
                              White
                            </th>
                            <th className="py-2 px-2 sm:px-5 text-left text-xs sm:text-sm font-semibold">
                              Black
                            </th>
                            <th className="py-2 px-2 sm:px-5 text-right text-xs sm:text-sm font-semibold">
                              Time
                            </th>
                          </tr>
                        </thead>
                        <tbody>
                          {moveHistoryPairs.map((pair) => (
                            <MoveHistoryRow key={pair.turn} pair={pair} />
                          ))}
                        </tbody>
                      </table>
                    </ScrollArea>
                  </div>
                </div>

                {/* Buttons */}
                <div className="grid grid-cols-2 gap-2">
                  <Button
                    onClick={() => {
                      const lastTurn = fen.split(" ")[1] === "w" ? "b" : "w";
                      undoMove();
                      timerRef.current?.undoTime(lastTurn, isSinglePlayer);
                    }}
                    disabled={history.length === 0}
                    variant="default"
                    size="sm"
                    className="px-2 sm:px-4 py-3 sm:py-6 text-sm sm:text-lg"
                  >
                    Undo Move
                  </Button>
                  <Button
                    onClick={() => {
                      setShowGameModeDialog(true);
                      timerRef.current?.reset();
                    }}
                    size="sm"
                    className="px-2 sm:px-4 py-3 sm:py-6 bg-[#DBB968] text-sm sm:text-lg text-black hover:bg-[#C7A95D]"
                  >
                    New Game
                  </Button>
                </div>
              </div>
            </div>

            <div className="md:flex hidden justify-center md:justify-start">
              <CapturedPieces color="White" pieces={capturedWhite} />
            </div>
=======
    <div className="min-h-screen flex flex-col items-center w-full py-5 px-2 md:px-4">
      <h1 className="text-4xl font-semibold">OFFLINE CHESS GAME</h1>
      <YellowLight top={'30vh'} left={'55vw'} />

      <GameHeader
        isSinglePlayer={isSinglePlayer}
        playerColor={playerColor}
        aiLevel={aiLevel}
        isThinking={isThinking}
        autoRotateBoard={autoRotateBoard}
        onToggleAutoRotate={toggleAutoRotate}
        onChangeGameMode={() => setShowGameModeDialog(true)}
      />

      <div className="flex flex-col lg:flex-row gap-3 w-full max-w-7xl flex-1">
        <div className="flex flex-col justify-between w-full min-h-0">
          <div className="flex justify-center md:justify-start">
            <PlayerSection
              color="Black"
              pieces={capturedBlack}
              timeInSeconds={blackTimeInSeconds}
              isCurrentTurn={currentTurn === "b"}
              isPaused={isPaused}
              gameActive={gameActive}
            />
          </div>

          <div className="flex flex-col md:flex-row gap-3">
            <div className="flex justify-center items-center">
              <Chessboard
                id="historyChessBoard"
                position={fen}
                onPieceDrop={chessHandlers.handleDrop}
                onPieceClick={chessHandlers.onPieceClick}
                onSquareClick={chessHandlers.onSquareClick}
                onPieceDragBegin={chessHandlers.onPieceDragBegin}
                boardWidth={boardWidth}
                animationDuration={300}
                customSquareStyles={customSquareStyles}
                boardOrientation={boardOrientation}
              />
            </div>

            <div className="w-full text-black flex flex-col justify-between gap-3">
              <MoveHistoryTable moveHistoryPairs={moveHistoryPairs} />

              <GameControls
                onUndo={handleUndo}
                onNewGame={handleNewGame}
                canUndo={history.length > 0}
              />
            </div>
          </div>

          <div className="flex justify-center md:justify-start">
            <PlayerSection
              color="White"
              pieces={capturedWhite}
              timeInSeconds={whiteTimeInSeconds}
              isCurrentTurn={currentTurn === "w"}
              isPaused={isPaused}
              gameActive={gameActive}
            />
>>>>>>> e7a2009b
          </div>
        </div>
      </div>

      <GameOverDialog
        open={gameState.isGameOver}
        title={gameState.title}
        message={gameState.message}
        onNewGame={() => setShowGameModeDialog(true)}
      />

      <GameModeDialog
        open={showGameModeDialog}
        aiDifficulty={aiDifficulty}
        setAiDifficulty={setAiDifficulty}
        difficultyLevels={difficultyLevels}
        handleStartSinglePlayer={handleStartSinglePlayer}
        handleStartTwoPlayer={handleStartTwoPlayer}
        isAiReady={isAiReady}
        onClose={() => setShowGameModeDialog(false)}
      />
    </div>
  );
};

export default OfflinePage;<|MERGE_RESOLUTION|>--- conflicted
+++ resolved
@@ -217,157 +217,6 @@
 
 
   return (
-<<<<<<< HEAD
-    <div className="flex flex-col items-center w-full h-[calc(100dvh-var(--nav-height))] py-1 px-2 md:px-4 justify-between overflow-hidden">
-      <div className="w-full max-w-7xl flex flex-col flex-grow overflow-hidden">
-        <div className="flex flex-col sm:flex-row items-center justify-between gap-2 sm:gap-3 p-2">
-          <span className="text-sm sm:text-base font-medium text-white">
-            {isSinglePlayer
-              ? `Single Player (You: ${playerColor === "w" ? "White" : "Black"}, AI Level: ${aiLevel})`
-              : "Two Players"}
-          </span>
-          <div className="flex flex-wrap items-center justify-center gap-2 sm:gap-3">
-            {isThinking && (
-              <span className="animate-pulse text-[#F7D27F] text-sm sm:text-base font-medium">
-                AI thinking...
-              </span>
-            )}
-            {!isSinglePlayer && (
-              <Button
-                variant={autoRotateBoard ? "default" : "outline"}
-                size="sm"
-                onClick={toggleAutoRotate}
-                className={`text-xs sm:text-sm ${autoRotateBoard
-                    ? "bg-[#F7D27F] text-black hover:bg-[#E6C26E]"
-                    : "text-white border-white hover:text-[#F7D27F]"
-                  }`}
-              >
-                {autoRotateBoard ? "Auto-rotate: ON" : "Auto-rotate: OFF"}
-              </Button>
-            )}
-            <Button
-              variant="outline"
-              size="sm"
-              onClick={() => setShowGameModeDialog(true)}
-              className="text-xs sm:text-sm text-white border-white hover:text-[#F7D27F]"
-            >
-              Change
-            </Button>
-          </div>
-        </div>
-
-        <div className="flex flex-col lg:flex-row gap-3 w-full flex-1 max-h-[calc(100dvh-var(--navbar-height))] overflow-hidden">
-          <div className="flex flex-col justify-between w-full flex-grow overflow-hidden">
-            <div className="flex justify-center md:justify-start">
-              <CapturedPieces color="Black" pieces={capturedBlack} />
-            </div>
-
-            <div className="flex flex-col md:flex-row gap-3 flex-grow overflow-hidden">
-              <div className="flex justify-center items-center">
-                <Chessboard
-                  id="historyChessBoard"
-                  position={fen}
-                  onPieceDrop={handleDrop}
-                  onPieceClick={onPieceClick}
-                  onSquareClick={onSquareClick}
-                  onPieceDragBegin={onPieceDragBegin}
-                  boardWidth={boardWidth}
-                  animationDuration={300}
-                  customSquareStyles={customSquareStyles}
-                  boardOrientation={boardOrientation}
-                />
-              </div>
-
-              <div className="md:hidden flex justify-center md:justify-start">
-                <CapturedPieces color="White" pieces={capturedWhite} />
-              </div>
-
-              {/* Right Side (Timer + History + Buttons) */}
-              <div className="w-full text-black flex flex-col flex-grow overflow-hidden gap-3">
-                {/* Timer */}
-                <div>
-                  <h2 className="text-white text-sm font-semibold px-2">
-                    Time Remaining
-                  </h2>
-                  <div className="rounded shadow-md bg-[#3B3433]">
-                    <TimeCounter
-                      ref={timerRef}
-                      initialTimeInSeconds={600}
-                      currentTurn={currentTurn}
-                      gameActive={gameActive}
-                      isGameOver={gameState.isGameOver}
-                      history={history.map((move) => move.san)}
-                    />
-                  </div>
-                </div>
-
-                {/* Move History */}
-                <div className="flex flex-col flex-grow overflow-hidden">
-                  <h3 className="text-white text-sm font-semibold px-2">
-                    Move History
-                  </h3>
-                  <div className="rounded shadow-md bg-[#3B3433] flex-grow w-full overflow-hidden">
-                    <ScrollArea className="h-full w-full overflow-y-auto">
-                      <table className="w-full text-white">
-                        <thead className="sticky top-0 z-10 bg-[#3B3433]">
-                          <tr>
-                            <th className="py-2 px-2 sm:px-5 text-left text-xs sm:text-sm font-semibold">
-                              Turn
-                            </th>
-                            <th className="py-2 px-2 sm:px-5 text-left text-xs sm:text-sm font-semibold">
-                              White
-                            </th>
-                            <th className="py-2 px-2 sm:px-5 text-left text-xs sm:text-sm font-semibold">
-                              Black
-                            </th>
-                            <th className="py-2 px-2 sm:px-5 text-right text-xs sm:text-sm font-semibold">
-                              Time
-                            </th>
-                          </tr>
-                        </thead>
-                        <tbody>
-                          {moveHistoryPairs.map((pair) => (
-                            <MoveHistoryRow key={pair.turn} pair={pair} />
-                          ))}
-                        </tbody>
-                      </table>
-                    </ScrollArea>
-                  </div>
-                </div>
-
-                {/* Buttons */}
-                <div className="grid grid-cols-2 gap-2">
-                  <Button
-                    onClick={() => {
-                      const lastTurn = fen.split(" ")[1] === "w" ? "b" : "w";
-                      undoMove();
-                      timerRef.current?.undoTime(lastTurn, isSinglePlayer);
-                    }}
-                    disabled={history.length === 0}
-                    variant="default"
-                    size="sm"
-                    className="px-2 sm:px-4 py-3 sm:py-6 text-sm sm:text-lg"
-                  >
-                    Undo Move
-                  </Button>
-                  <Button
-                    onClick={() => {
-                      setShowGameModeDialog(true);
-                      timerRef.current?.reset();
-                    }}
-                    size="sm"
-                    className="px-2 sm:px-4 py-3 sm:py-6 bg-[#DBB968] text-sm sm:text-lg text-black hover:bg-[#C7A95D]"
-                  >
-                    New Game
-                  </Button>
-                </div>
-              </div>
-            </div>
-
-            <div className="md:flex hidden justify-center md:justify-start">
-              <CapturedPieces color="White" pieces={capturedWhite} />
-            </div>
-=======
     <div className="min-h-screen flex flex-col items-center w-full py-5 px-2 md:px-4">
       <h1 className="text-4xl font-semibold">OFFLINE CHESS GAME</h1>
       <YellowLight top={'30vh'} left={'55vw'} />
@@ -431,7 +280,6 @@
               isPaused={isPaused}
               gameActive={gameActive}
             />
->>>>>>> e7a2009b
           </div>
         </div>
       </div>
