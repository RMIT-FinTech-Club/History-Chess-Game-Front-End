"use client"
import { useEffect } from 'react';
import styles from '@/css/home.module.css'
import YellowLight from '@/components/decor/YellowLight'
import { useRouter } from "next/navigation";
<<<<<<< HEAD
import { useSocketContext } from "@/context/WebSocketContext";
import { useEffect } from 'react';
import { useGlobalStorage } from '@/hooks/GlobalStorage';

export default function HomePage() {
    const router = useRouter();
    const { socket } = useSocketContext();
    const { userId, accessToken } = useGlobalStorage();
=======
import { useGlobalStorage } from '@/hooks/GlobalStorage';
import { toast } from 'sonner';

export default function HomePage() {
    const router = useRouter();
    const { isAuthenticated } = useGlobalStorage();

    useEffect(() => {
        if (!isAuthenticated) {
            toast.error("Please sign in to view home page.");
            router.push('/sign_in')
        }
    }, [isAuthenticated, router])
>>>>>>> 2c525cc7

    // const { onlineUsers } = useWebSocket();
    // console.log(onlineUsers);
    return (
        <div className="text-white relative min-h-screen flex flex-col items-center justify-center">
            <YellowLight left="-15vw" top="-15vw" />
            <p className="text-[5rem] text-center font-extrabold my-[5dvh] w-full">Choose Game Mode</p>
            <div className="flex flex-col md:flex-row justify-around items-stretch w-full max-w-6xl px-4">
                <div
                    onClick={() => router.push("/challenge")}
                    className="border border-white border-solid w-full md:w-[30vw] overflow-hidden rounded-[4vw] mb-[5dvh] md:mb-0 flex flex-col bg-[linear-gradient(180deg,#E9B654,#363624)] cursor-pointer min-h-[400px]"
                >
                    <div className={`w-full aspect-square bg-center bg-cover bg-no-repeat ${styles.chessboardBG}`}></div>
                    <div className="flex flex-col items-start justify-center flex-1 p-4">
                        <p className="text-[5rem] md:text-[3.5rem] text-center font-extrabold w-full my-[1dvh]">Challenge Players</p>
                        <p className="text-[2rem] text-center opacity-80 w-full px-[4vw] mb-[2dvh]">Match and play with someone at your level</p>
                    </div>
                </div>
                <div
                    onClick={() => router.push("/game/find")}
                    className="border border-white border-solid w-full md:w-[30vw] overflow-hidden rounded-[4vw] flex flex-col bg-[linear-gradient(180deg,#E9B654,#363624)] cursor-pointer min-h-[400px]"
                >
                    <div className={`w-full aspect-square bg-center bg-cover bg-no-repeat ${styles.chessboardBG}`}></div>
                    <div className="flex flex-col items-start justify-center flex-1 p-4">
                        <p className="text-[5rem] md:text-[3.5rem] text-center font-extrabold w-full my-[1dvh]">Find Match</p>
                        <p className="text-[2rem] text-center opacity-80 w-full px-[4vw] mb-[2dvh]">Challenge yourself with our trained bot</p>
                    </div>
                </div>
            </div>
        </div>
    );
}<|MERGE_RESOLUTION|>--- conflicted
+++ resolved
@@ -3,30 +3,13 @@
 import styles from '@/css/home.module.css'
 import YellowLight from '@/components/decor/YellowLight'
 import { useRouter } from "next/navigation";
-<<<<<<< HEAD
 import { useSocketContext } from "@/context/WebSocketContext";
-import { useEffect } from 'react';
 import { useGlobalStorage } from '@/hooks/GlobalStorage';
 
 export default function HomePage() {
     const router = useRouter();
     const { socket } = useSocketContext();
     const { userId, accessToken } = useGlobalStorage();
-=======
-import { useGlobalStorage } from '@/hooks/GlobalStorage';
-import { toast } from 'sonner';
-
-export default function HomePage() {
-    const router = useRouter();
-    const { isAuthenticated } = useGlobalStorage();
-
-    useEffect(() => {
-        if (!isAuthenticated) {
-            toast.error("Please sign in to view home page.");
-            router.push('/sign_in')
-        }
-    }, [isAuthenticated, router])
->>>>>>> 2c525cc7
 
     // const { onlineUsers } = useWebSocket();
     // console.log(onlineUsers);
