--- conflicted
+++ resolved
@@ -18,7 +18,6 @@
     const searchParams = useSearchParams();
     const router = useRouter();
     const usernameFromURL = searchParams.get("player");
-<<<<<<< HEAD
 
     // Get the global context values
     const {
@@ -28,11 +27,6 @@
         setIsChallengingSomeone,
     } = useLobby();
 
-=======
-    const { userId, accessToken, isAuthenticated } = useGlobalStorage();
-    const [players, setPlayers] = useState<Player[]>([]);
-    const [error, setError] = useState<string | null>(null);
->>>>>>> 2c525cc7
     const [selectedMode, setSelectedMode] = useState<GameMode>("blitz");
     const [selectedSide, setSelectedSide] = useState<Side>("random");
     const [showPlayerSelect, setShowPlayerSelect] = useState(false);
@@ -43,26 +37,10 @@
         elo: 0,
     });
 
-<<<<<<< HEAD
     // EFFECT: Set initial selected player from URL when onlinePlayers are available
     useEffect(() => {
         if (usernameFromURL && onlinePlayers.length > 0) {
             const target = onlinePlayers.find((p) => p.username === usernameFromURL);
-=======
-    useEffect(() => {
-        if (!isAuthenticated) {
-            toast.error("Please sign in to challenge other players.");
-            router.push('/sign_in')
-        }
-    }, [isAuthenticated, router])
-
-    const handlePlayersUpdate = useCallback((newPlayers: Player[]) => {
-        console.log("handlePlayersUpdate called with newPlayers:", newPlayers);
-        // Force new array reference to ensure re-render
-        setPlayers([...newPlayers]);
-        if (usernameFromURL) {
-            const target = newPlayers.find((p) => p.username === usernameFromURL);
->>>>>>> 2c525cc7
             if (target) {
                 console.log("Setting selectedPlayer based on usernameFromURL:", target);
                 setSelectedPlayer(target);
