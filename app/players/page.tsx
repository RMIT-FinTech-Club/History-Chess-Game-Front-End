"use client"

import styles from "@/css/players.module.css"
import Chevron from "@/public/players/chevron"
import { useRouter } from "next/navigation"
<<<<<<< HEAD
import { useEffect, useState, useRef } from "react"
import axios from "axios"
=======
import { useEffect, useState } from "react"
import axiosInstance from "@/config/apiConfig"
import { useGlobalStorage } from "@/hooks/GlobalStorage"
import { toast } from "sonner"
>>>>>>> e7a2009b

interface Players {
  rank: number
  username: string
  avt: string
  elo: number
  id: number
}

export default function PlayerList() {
  const router = useRouter()
  const { isAuthenticated } = useGlobalStorage();
  const [showFilter, setShowFilter] = useState(false)
  const [selectedFilter, setSelectedFilter] = useState("Highest")
  const [players, setPlayers] = useState<Players[]>([])
  const [error, setError] = useState<string | null>(null)

  useEffect(() => {
    if (!isAuthenticated) {
      toast.error("Please sign in to view players list.");
      router.push('/sign_in')
    }
  }, [isAuthenticated, router])

  useEffect(() => {
    const fetchPlayers = async () => {
      try {
        const response = await axiosInstance.get('/api/leaderboard?limit=3&page=1&sort=elo_desc')

        const formattedPlayers = response.data.leaderboard.map((player: any) => {
          return {
            username: player.username || 'Unknown',
            avt: player.avt || 'https://i.imgur.com/RoRONDn.jpeg',
            elo: player.elo,
            id: player.id,
            rank: player.rank
          }
        })

        setPlayers(formattedPlayers)
        setError(null)
      } catch (err) {
        console.error('Error fetching player list:', err)
        setError('Failed to load player list')
        setPlayers([])
      }
    }

    fetchPlayers()
  }, [])

  const getSortedPlayers = () => {
    const sorted = players
    switch (selectedFilter) {
      case "Highest":
        return sorted.sort((a, b) => b.elo - a.elo)
      case "Lowest":
        return sorted.sort((a, b) => a.elo - b.elo)
      case "Name":
        return sorted.sort((a, b) => a.username.localeCompare(b.username))
      default:
        return sorted
    }
  }

  return (
    <div className={`w-full h-[calc(100dvh-var(--navbar-height))] flex flex-col justify-start items-center relative text-white ${styles.container}`}>
      <p className="text-[3rem] md:text-[3rem] font-extrabold text-center mx-auto my-[3dvh] tracking-[0.2vw]">Players List</p>
      <div
        className="flex relative justify-center items-center bg-[#1F1F1F] mr-[5vw] md:mr-[15vw] ml-auto border-[0.1px] border-solid border-[#CBD5E1] rounded-[1vw] mb-[5vh] text-[1.5rem] px-[2rem] py-[1rem] cursor-pointer"
        onClick={(e) => {
          const target = e.target as HTMLElement
          if (!target.closest('#menu')) {
            setShowFilter(!showFilter)
          }
        }}
      >
        <span className="mr-[1rem]">Sort by</span>
        <Chevron width="2rem" classes={showFilter ? 'rotate-180' : 'rotate-0'} fill={showFilter ? 'white' : '#94A3B8'} />
        {showFilter && <div id="menu" className="flex flex-col absolute right-0 top-[calc(100%+1vh)] min-w-[20vw] p-[0.5rem] z-50 bg-[#1F1F1F] border-solid border-[0.1px] border-[#CBD5E1] rounded-[1vw] text-[1.5rem]">
          <div
            className={`flex items-center min-w-[100%] w-[max-content] px-[1vw] py-[0.5vh] rounded-[0.5vw] ${selectedFilter === "Highest" ? "bg-linear-to-t from-[#605715] to-[#E8BB05]" : "bg-linear-to-t from-[#0000] to-[#0000]"}`}
            onClick={() => setSelectedFilter("Highest")}
          >
            <div className={`bg-center bg-no-repeat bg-contain w-[2vh] md:w-[2vw] aspect-square mr-[1vw] md:mr-[0.5vw] ${selectedFilter === "Highest" ? "opacity-100" : "opacity-0"} ${styles.check}`}></div>
            Highest to Lowest Elo
          </div>
          <div
            className={`flex items-center min-w-[100%] w-[max-content] px-[1vw] py-[0.5vh] rounded-[0.5vw] ${selectedFilter === "Lowest" ? "bg-linear-to-t from-[#605715] to-[#E8BB05]" : "bg-linear-to-t from-[#0000] to-[#0000]"}`}
            onClick={() => setSelectedFilter("Lowest")}
          >
            <div className={`bg-center bg-no-repeat bg-contain w-[2vh] md:w-[2vw] aspect-square mr-[1vw] md:mr-[0.5vw] ${selectedFilter === "Lowest" ? "opacity-100" : "opacity-0"} ${styles.check}`}></div>
            Lowest to Highest Elo
          </div>
          <div
            className={`flex items-center min-w-[100%] w-[max-content] px-[1vw] py-[0.5vh] rounded-[0.5vw] ${selectedFilter === "Name" ? "bg-linear-to-t from-[#605715] to-[#E8BB05]" : "bg-linear-to-t from-[#0000] to-[#0000]"}`}
            onClick={() => setSelectedFilter("Name")}
          >
            <div className={`bg-center bg-no-repeat bg-contain w-[2vh] md:w-[2vw] aspect-square mr-[1vw] md:mr-[0.5vw] ${selectedFilter === "Name" ? "opacity-100" : "opacity-0"} ${styles.check}`}></div>
            Names A-Z
          </div>
        </div>}
      </div>
      <div className="w-[90vw] md:w-[70vw] flex flex-col justify-center items-start pb-[3dvh] flex-1 overflow-y-auto">
        {error ? (
          <div className="w-full h-[300vh] flex justify-center items-center py-5 text-[#EA4335]">
            <p>{error}</p>
          </div>
        ) : getSortedPlayers().length === 0 ? (
          <div className="w-full flex justify-center items-center py-5">
            <p>No players list found</p>
          </div>
        ) : (
          getSortedPlayers().map((user, index) => (
            <div key={index} className={`w-full h-[8dvh] sm:h-[15vh] mb-[5vh] rounded-[2vw] bg-[rgba(255,255,255,0.3)] border-[0.1px] border-solid border-[#EEFF07] flex justify-start items-center ${styles.player}`}>
              <div
                className="sm:h-[9dvh] h-[5vh] aspect-square rounded-[50%] mx-[1dvh] sm:mx-[3dvh] border border-solid border-white bg-center bg-cover bg-no-repeat"
                style={{ backgroundImage: `url(https://i.imgur.com/RoRONDn.jpeg)` }}>
              </div>
              <div className="flex justify-center items-center w-[calc(100%-8dvh-2vw)] sm:w-[calc(100%-15vh-2vw)] h-full ml-[2vw]">
                <div className="flex flex-col w-[calc(70%/2)] md:w-[calc(70%/3)] h-full items-start justify-center">
                  <p className="text-[#C4C4C4] sm:text-[1.3rem] text-[1rem] mb-[1dvh]">Player</p>
                  <p className="font-bold sm:text-[1.3rem] text-[1rem] whitespace-nowrap overflow-hidden text-ellipsis w-full">{user.username}</p>
                </div>
                <div className="flex flex-col w-[calc(70%/2)] md:w-[calc(70%/3)] h-full items-start justify-center">
                  <p className="text-[#C4C4C4] sm:text-[1.3rem] text-[1rem] mb-[1dvh]">Elo</p>
                  <p className="font-bold sm:text-[1.3rem] text-[1rem]">{user.elo}</p>
                </div>
                <div className="md:flex hidden flex-col w-[calc(70%/3)] h-full items-start justify-center">
                  <p className="text-[#C4C4C4] text-[1.3rem] mb-[1dvh]">Global Ranking</p>
                  <p className="font-bold text-[1.3rem]">{user.rank}</p>
                </div>
                <div className="w-[30%] h-full flex justify-start items-center">
                  <p
                    className={`sm:ml-[1vw] ml-0 text-[1.4rem] sm:text-[2rem] text-[#EEFF07] cursor-pointer relative font-bold ${styles.challenge}`}
                    onClick={() => router.push(`/challenge?player=${encodeURIComponent(user.username)}`)}
                  >
                    Challenge
                  </p>
                </div>
              </div>
            </div>
          )))
        }
      </div>
    </div>
  )
}<|MERGE_RESOLUTION|>--- conflicted
+++ resolved
@@ -3,15 +3,10 @@
 import styles from "@/css/players.module.css"
 import Chevron from "@/public/players/chevron"
 import { useRouter } from "next/navigation"
-<<<<<<< HEAD
-import { useEffect, useState, useRef } from "react"
-import axios from "axios"
-=======
 import { useEffect, useState } from "react"
 import axiosInstance from "@/config/apiConfig"
 import { useGlobalStorage } from "@/hooks/GlobalStorage"
 import { toast } from "sonner"
->>>>>>> e7a2009b
 
 interface Players {
   rank: number
