--- conflicted
+++ resolved
@@ -2,22 +2,20 @@
 
 export default function Step1() {
     return (
-        <div className={`flex flex-col items-center justify-center my-[3dvh] md:my-[5dvh] text-white w-[90vw] md:w-[60vw] ${styles.auto_blur}`}>
-            <p className="md:text-[2.2rem] text-[2.5rem] text-center font-extrabold mb-[2dvh] w-[90vw]">Step 1: Choose Game Mode</p>
+        <div className={`flex flex-col items-center justify-center my-[3vh] md:my-[5vh] text-white w-[90vw] md:w-[60vw] ${styles.auto_blur}`}>
+            <p className="md:text-[2.2rem] text-[2.5rem] text-center font-extrabold mb-[2vh] w-[90vw]">Step 1: Choose Game Mode</p>
             <div className="flex justify-between items-center flex-col md:flex-row">
-<<<<<<< HEAD
                 <div className="flex flex-col items-center md:items-start justify-center w-[90vw] md:w-[30vw] md:mb-0 mb-[3vh]">
-=======
-                <div className="flex flex-col items-center md:items-start justify-center w-[90vw] md:w-[30vw] md:mb-0 mb-[3dvh]">
->>>>>>> 26b95707
                     <div className="md:w-[5vw] w-[12vw] bg-center bg-cover bg-no-repeat aspect-square" style={{ backgroundImage: `url(https://i.imgur.com/atVkdYE.png)` }}></div>
-                    <p className="md:text-[1.5rem] text-[2.2rem] text-[#DBB968] my-[1dvh] text-center">Bullet Mode (1 minute)</p>
+                    <p className="md:text-[1.5rem] text-[2.2rem] text-[#DBB968] my-[1vh] text-center">Bullet Mode (1 minute)</p>
                     <p className="md:text-[1rem] md:leading-[1.4rem] text-[1.7rem] leading-[2.5rem] text-justify md:text-justify md:w-[20vw] w-full">Lorem ipsum dolor sit amet consectetur. Quis faucibus nunc morbi nunc. Pharetra euismod arcu tellus sodales consectetur sagittis vitae quis.</p>
                 </div>
                 <div className="flex flex-col items-center md:items-start justify-center w-[90vw] md:w-[30vw]">
-                    <div className="md:w-[5vw] w-[12vw] bg-center bg-cover bg-no-repeat aspect-square" style={{ backgroundImage: `url(https://i.imgur.com/atVkdYE.png)` }}></div>
-                    <p className="md:text-[1.5rem] text-[2.2rem] text-[#DBB968] my-[1dvh] text-center">Rapid Mode (10 minute)</p>
-                    <p className="md:text-[1rem] md:leading-[1.4rem] text-[1.7rem] leading-[2.5rem] text-justify md:text-justify md:w-[20vw] w-full">Lorem ipsum dolor sit amet consectetur. Quis faucibus nunc morbi nunc. Pharetra euismod arcu tellus sodales consectetur sagittis vitae quis.</p>
+                    <div className="flex flex-col items-center md:items-start justify-center w-[90vw] md:w-[30vw]">
+                        <div className="md:w-[5vw] w-[12vw] bg-center bg-cover bg-no-repeat aspect-square" style={{ backgroundImage: `url(https://i.imgur.com/atVkdYE.png)` }}></div>
+                        <p className="md:text-[1.5rem] text-[2.2rem] text-[#DBB968] my-[1vh] text-center">Rapid Mode (10 minute)</p>
+                        <p className="md:text-[1rem] md:leading-[1.4rem] text-[1.7rem] leading-[2.5rem] text-justify md:text-justify md:w-[20vw] w-full">Lorem ipsum dolor sit amet consectetur. Quis faucibus nunc morbi nunc. Pharetra euismod arcu tellus sodales consectetur sagittis vitae quis.</p>
+                    </div>
                 </div>
             </div>
         </div>
