"use client";

import { useState } from 'react';
import { useRouter } from 'next/navigation';
import { FaUser, FaPuzzlePiece, FaSignOutAlt, FaWallet, FaChevronDown } from 'react-icons/fa';
import { HiOutlineMenuAlt3, HiX } from 'react-icons/hi';
import { useGlobalStorage } from '@/hooks/GlobalStorage';
import Toast from '././ui/Toast';
import ConfirmModal from './ui/ConfirmModal';
import { Button } from './ui/button';

export default function Navbar() {
  const [showDropdown, setShowDropdown] = useState(false);
  const [mobileOpen, setMobileOpen] = useState(false);
  const [showConfirmLogout, setShowConfirmLogout] = useState(false);

  const router = useRouter();

  const {
    userId,
    accessToken,
    userName,
    avatar,
    clearAuth
  } = useGlobalStorage();

  const isLoggedIn = !!userId && !!accessToken;

  const [toast, setToast] = useState<{ type: "success" | "error"; message: string } | null>(null);
  const handleAvatarClick = () => setShowDropdown(prev => !prev);
  const displayName = userName || "User 1";
  const avatarUrl = avatar || "/img/DefaultUser.png";

<<<<<<< HEAD
  return (


    <nav className="w-full bg-black text-white px-6 py-4">
=======
  return (    
    <nav className="w-full bg-black text-white font-[Poppins] px-[2vw] py-[1.2vh]">
>>>>>>> da8abf36
      {toast && (
        <Toast
          type={toast.type}
          message={toast.message}
          onClose={() => setToast(null)}
        />
      )}

      <ConfirmModal
        isOpen={showConfirmLogout}
        message="Are you sure you want to log out?"
        onConfirm={() => {
          clearAuth();
          router.push('/sign_in');
          setShowConfirmLogout(false);
        }}
        onCancel={() => setShowConfirmLogout(false)}
      />

      {/* Desktop */}
      <div className="hidden md:flex justify-between items-center">
        <div className="flex items-center gap-[1vw]">
          <img onClick={() => router.push('/')} src="/img/FintechLogo.png" alt="logo" className="w-[8vw] max-w-[80px] h-[6vh] max-h-[50px]" />
          <span className="font-bold text-[3rem] md:text-[1.8rem] leading-[2.5rem]">FTC Chess Game</span>
        </div>

<<<<<<< HEAD
        <div className="flex items-center gap-6 text-[18px] font-semibold">
          <span onClick={() => router.push('/home')} className="cursor-pointer hover:text-[#E9B654]">Play Game</span>
=======
        <div className="flex items-center gap-[2vw] text-[1.1rem] font-semibold">
          <span onClick={() => router.push('/home')} className="cursor-pointer hover:text-[#E9B654]">Home</span>
>>>>>>> da8abf36
          <span onClick={() => router.push('/market')} className="cursor-pointer hover:text-[#E9B654]">Our Market</span>

          {isLoggedIn ? (
            <div className="flex items-center gap-[2vw]">
              <div className="flex items-center gap-[0.5vw]">
                <FaWallet className="text-white text-[1.3rem]" />
                <span>0</span>
              </div>
              <div className="relative">
                <div onClick={handleAvatarClick} className="flex items-center gap-[0.5vw] cursor-pointer">
                  <img src={avatarUrl} alt="avatar" className="w-[2.5rem] h-[2.5rem] rounded-full" />
                  <FaChevronDown className="text-white" />
                </div>
                {showDropdown && (
                  <div className="absolute right-0 mt-[0.5vh] w-[14rem] bg-black border border-white rounded-md shadow-lg z-50">
                    <div onClick={() => router.push('/profile')} className="px-4 py-3 flex items-center gap-2 hover:bg-gray-800 cursor-pointer text-[0.9rem] font-medium">
                      <FaUser /> <span>Profile</span>
                    </div>
                    <div onClick={() => router.push('/skins')} className="px-4 py-3 flex items-center gap-2 hover:bg-gray-800 cursor-pointer text-[0.9rem] font-medium">
                      <FaPuzzlePiece /> <span>My Skins</span>
                    </div>
                    <div onClick={() => setShowConfirmLogout(true)} className="px-4 py-3 flex items-center gap-2 hover:bg-gray-800 cursor-pointer text-[0.9rem] font-medium">
                      <FaSignOutAlt /> <span>Log out</span>
                    </div>
                  </div>
                )}
              </div>
              <Button
                onClick={() => {
                  router.push('/game/offline');
                }}
<<<<<<< HEAD
                className="px-4 py-2 w-[124px] h-[35px] text-black rounded-[6px] font-semibold bg-gradient-to-b from-[#E8BB05] via-[#B98F00] to-[#7A651C] hover:from-[#D6A900] hover:via-[#A68E3C] hover:to-[#8F7A2B] hover:text-white transition-colors duration-300 flex justify-center items-center">
                AI Practice
              </Button>

            </div>
          ) : (
            <div className="flex items-center gap-4">
              <Button onClick={() => router.push('/sign_in')}
                className="px-4 py-2 w-[100px] h-[35px] text-white rounded-[6px] font-semibold bg-gradient-to-b from-[#E8BB05] via-[#B98F00] to-[#7A651C] hover:from-[#D6A900] hover:via-[#A68E3C] hover:to-[#8F7A2B] hover:text-black transition-colors duration-300 flex justify-center items-center">
=======
                className="px-[1vw] py-[0.5vh] w-[8vw] min-w-[124px] h-[4.5vh] min-h-[35px] text-black rounded-[0.4rem] font-semibold bg-gradient-to-b from-[#E8BB05] via-[#B98F00] to-[#7A651C] hover:from-[#D6A900] hover:via-[#A68E3C] hover:to-[#8F7A2B] hover:text-white transition-colors duration-300 flex justify-center items-center">
                New Game
            </button>

            </div>
          ) : (
            <div className="flex items-center gap-[1vw]">
              <button onClick={() => router.push('/sign_in')} 
                  className="px-[1vw] py-[0.5vh] w-[7vw] min-w-[100px] h-[4.5vh] min-h-[35px] text-white rounded-[0.4rem] font-semibold bg-gradient-to-b from-[#E8BB05] via-[#B98F00] to-[#7A651C] hover:from-[#D6A900] hover:via-[#A68E3C] hover:to-[#8F7A2B] hover:text-black transition-colors duration-300 flex justify-center items-center">
>>>>>>> da8abf36
                Sign In
              </Button>

<<<<<<< HEAD
              <Button onClick={() => router.push('/sign_up')}
                className=" w-[100px] h-[35px] text-black bg-white hover:bg-black hover:text-white rounded-[6px] font-semibold border border-white transition-colors duration-300 flex justify-center items-center">
=======
              <button onClick={() => router.push('/sign_up')}   
                className="w-[7vw] min-w-[100px] h-[4.5vh] min-h-[35px] text-black bg-white hover:bg-black hover:text-white rounded-[0.4rem] font-semibold border border-white transition-colors duration-300 flex justify-center items-center">
>>>>>>> da8abf36
                Sign Up
              </Button>
            </div>
          )}
        </div>
      </div>

      {/* Mobile */}
      <div className="md:hidden flex justify-between items-center">
        <div className="flex items-center gap-[1vw]">
          <img onClick={() => router.push('/')} src="/img/FintechLogo.png" alt="logo" className="w-[7vw]" />
          <span className="font-bold text-[3rem] md:text-[1.8rem]">FTC Chess Game</span>
        </div>
        <p onClick={() => setMobileOpen(!mobileOpen)} className="text-white text-[4vw]">
          {mobileOpen ? <HiX className="text-white text-[4vw]" /> : <HiOutlineMenuAlt3 className="text-white text-[3vw]" />}
        </p>
      </div>

      {/* Mobile Drawer */}
      {mobileOpen && (
        <div className="md:hidden absolute top-[9vh] left-0 w-full bg-black z-50 p-[2vw] flex flex-col items-center gap-[2vh] text-white">
          {isLoggedIn && (
            <div className="flex items-center justify-between w-full px-[1vw]">
              <div className="flex gap-[1vw] items-center">
                <img src={avatarUrl} alt="avatar" className="w-[3rem] h-[3rem] rounded-full" />
                <div>
                  <p className="font-semibold text-[1.1rem]">{displayName}</p>
                  <p onClick={() => router.push('/profile')} className="text-[#E9B654] text-[0.9rem] underline bg-transparent border-none px-0 py-0">
                    See more
                  </p>
                </div>
              </div>
              <div className="flex items-center gap-[0.5vw]">
                <FaWallet className="text-white text-[1.3rem]" />
                <span>1,500</span>
              </div>
            </div>
          )}

          <span onClick={() => { router.push('/home'); setMobileOpen(false); }} className="text-[2rem] font-semibold cursor-pointer text-center w-full">
            Home
          </span>
          <span onClick={() => { router.push('/market'); setMobileOpen(false); }} className="text-[2rem] font-semibold cursor-pointer text-center w-full">
            Our Market
          </span>
          {isLoggedIn && (
            <span onClick={() => { router.push('/skins'); setMobileOpen(false); }} className="text-[2rem] font-semibold cursor-pointer text-center w-full">
              My Skins
            </span>
          )}

          <div className="w-full flex flex-col gap-[1.5vh] mt-[2vh] items-center">
            {isLoggedIn ? (
<<<<<<< HEAD
              <Button onClick={() => setShowConfirmLogout(true)} className="w-[352px] h-[40px] text-[3.5vh] text-black rounded-[6px] font-semibold bg-gradient-to-b from-[#E8BB05] via-[#9E7C00] to-[#605715] flex justify-center items-center">
=======
              <button onClick={() => setShowConfirmLogout(true)} className="w-[90vw] max-w-[352px] h-[5vh] min-h-[40px] text-[1.2rem] text-black rounded-[0.4rem] font-semibold bg-gradient-to-b from-[#E8BB05] via-[#9E7C00] to-[#605715] flex justify-center items-center">
>>>>>>> da8abf36
                Log Out
              </Button>
            ) : (
              <>
<<<<<<< HEAD
                <Button onClick={() => router.push('/sign_in')} className="w-[200px] h-[40px] text-[3.5vh] text-black rounded-[6px] font-semibold bg-gradient-to-b from-[#F7D447] via-[#D6A900] to-[#A68E3C] flex justify-center items-center">
                  Sign In
                </Button>
                <Button onClick={() => router.push('/sign_up')} className="w-[200px] h-[40px] text-[3.5vh] text-black bg-white hover:bg-black hover:text-white rounded-[6px] font-semibold border border-white transition-colors duration-300 flex justify-center items-center">
=======
                <button onClick={() => router.push('/sign_in')} className="w-[60vw] max-w-[200px] h-[5vh] min-h-[40px] text-[1.2rem] text-black rounded-[0.4rem] font-semibold bg-gradient-to-b from-[#F7D447] via-[#D6A900] to-[#A68E3C] flex justify-center items-center">
                  Sign In
                </button>
                <button onClick={() => router.push('/sign_up')} className="w-[60vw] max-w-[200px] h-[5vh] min-h-[40px] text-[1.2rem] text-black bg-white hover:bg-black hover:text-white rounded-[0.4rem] font-semibold border border-white transition-colors duration-300 flex justify-center items-center">
>>>>>>> da8abf36
                  Sign Up
                </Button>
              </>
            )}
          </div>
        </div>
      )}
    </nav>
  );
}<|MERGE_RESOLUTION|>--- conflicted
+++ resolved
@@ -31,15 +31,10 @@
   const displayName = userName || "User 1";
   const avatarUrl = avatar || "/img/DefaultUser.png";
 
-<<<<<<< HEAD
   return (
 
 
     <nav className="w-full bg-black text-white px-6 py-4">
-=======
-  return (    
-    <nav className="w-full bg-black text-white font-[Poppins] px-[2vw] py-[1.2vh]">
->>>>>>> da8abf36
       {toast && (
         <Toast
           type={toast.type}
@@ -66,13 +61,8 @@
           <span className="font-bold text-[3rem] md:text-[1.8rem] leading-[2.5rem]">FTC Chess Game</span>
         </div>
 
-<<<<<<< HEAD
         <div className="flex items-center gap-6 text-[18px] font-semibold">
           <span onClick={() => router.push('/home')} className="cursor-pointer hover:text-[#E9B654]">Play Game</span>
-=======
-        <div className="flex items-center gap-[2vw] text-[1.1rem] font-semibold">
-          <span onClick={() => router.push('/home')} className="cursor-pointer hover:text-[#E9B654]">Home</span>
->>>>>>> da8abf36
           <span onClick={() => router.push('/market')} className="cursor-pointer hover:text-[#E9B654]">Our Market</span>
 
           {isLoggedIn ? (
@@ -104,7 +94,6 @@
                 onClick={() => {
                   router.push('/game/offline');
                 }}
-<<<<<<< HEAD
                 className="px-4 py-2 w-[124px] h-[35px] text-black rounded-[6px] font-semibold bg-gradient-to-b from-[#E8BB05] via-[#B98F00] to-[#7A651C] hover:from-[#D6A900] hover:via-[#A68E3C] hover:to-[#8F7A2B] hover:text-white transition-colors duration-300 flex justify-center items-center">
                 AI Practice
               </Button>
@@ -114,27 +103,11 @@
             <div className="flex items-center gap-4">
               <Button onClick={() => router.push('/sign_in')}
                 className="px-4 py-2 w-[100px] h-[35px] text-white rounded-[6px] font-semibold bg-gradient-to-b from-[#E8BB05] via-[#B98F00] to-[#7A651C] hover:from-[#D6A900] hover:via-[#A68E3C] hover:to-[#8F7A2B] hover:text-black transition-colors duration-300 flex justify-center items-center">
-=======
-                className="px-[1vw] py-[0.5vh] w-[8vw] min-w-[124px] h-[4.5vh] min-h-[35px] text-black rounded-[0.4rem] font-semibold bg-gradient-to-b from-[#E8BB05] via-[#B98F00] to-[#7A651C] hover:from-[#D6A900] hover:via-[#A68E3C] hover:to-[#8F7A2B] hover:text-white transition-colors duration-300 flex justify-center items-center">
-                New Game
-            </button>
-
-            </div>
-          ) : (
-            <div className="flex items-center gap-[1vw]">
-              <button onClick={() => router.push('/sign_in')} 
-                  className="px-[1vw] py-[0.5vh] w-[7vw] min-w-[100px] h-[4.5vh] min-h-[35px] text-white rounded-[0.4rem] font-semibold bg-gradient-to-b from-[#E8BB05] via-[#B98F00] to-[#7A651C] hover:from-[#D6A900] hover:via-[#A68E3C] hover:to-[#8F7A2B] hover:text-black transition-colors duration-300 flex justify-center items-center">
->>>>>>> da8abf36
                 Sign In
               </Button>
 
-<<<<<<< HEAD
               <Button onClick={() => router.push('/sign_up')}
                 className=" w-[100px] h-[35px] text-black bg-white hover:bg-black hover:text-white rounded-[6px] font-semibold border border-white transition-colors duration-300 flex justify-center items-center">
-=======
-              <button onClick={() => router.push('/sign_up')}   
-                className="w-[7vw] min-w-[100px] h-[4.5vh] min-h-[35px] text-black bg-white hover:bg-black hover:text-white rounded-[0.4rem] font-semibold border border-white transition-colors duration-300 flex justify-center items-center">
->>>>>>> da8abf36
                 Sign Up
               </Button>
             </div>
@@ -188,26 +161,15 @@
 
           <div className="w-full flex flex-col gap-[1.5vh] mt-[2vh] items-center">
             {isLoggedIn ? (
-<<<<<<< HEAD
               <Button onClick={() => setShowConfirmLogout(true)} className="w-[352px] h-[40px] text-[3.5vh] text-black rounded-[6px] font-semibold bg-gradient-to-b from-[#E8BB05] via-[#9E7C00] to-[#605715] flex justify-center items-center">
-=======
-              <button onClick={() => setShowConfirmLogout(true)} className="w-[90vw] max-w-[352px] h-[5vh] min-h-[40px] text-[1.2rem] text-black rounded-[0.4rem] font-semibold bg-gradient-to-b from-[#E8BB05] via-[#9E7C00] to-[#605715] flex justify-center items-center">
->>>>>>> da8abf36
                 Log Out
               </Button>
             ) : (
               <>
-<<<<<<< HEAD
                 <Button onClick={() => router.push('/sign_in')} className="w-[200px] h-[40px] text-[3.5vh] text-black rounded-[6px] font-semibold bg-gradient-to-b from-[#F7D447] via-[#D6A900] to-[#A68E3C] flex justify-center items-center">
                   Sign In
                 </Button>
                 <Button onClick={() => router.push('/sign_up')} className="w-[200px] h-[40px] text-[3.5vh] text-black bg-white hover:bg-black hover:text-white rounded-[6px] font-semibold border border-white transition-colors duration-300 flex justify-center items-center">
-=======
-                <button onClick={() => router.push('/sign_in')} className="w-[60vw] max-w-[200px] h-[5vh] min-h-[40px] text-[1.2rem] text-black rounded-[0.4rem] font-semibold bg-gradient-to-b from-[#F7D447] via-[#D6A900] to-[#A68E3C] flex justify-center items-center">
-                  Sign In
-                </button>
-                <button onClick={() => router.push('/sign_up')} className="w-[60vw] max-w-[200px] h-[5vh] min-h-[40px] text-[1.2rem] text-black bg-white hover:bg-black hover:text-white rounded-[0.4rem] font-semibold border border-white transition-colors duration-300 flex justify-center items-center">
->>>>>>> da8abf36
                   Sign Up
                 </Button>
               </>
