"use client";

import { useEffect, useState } from "react";
import { usePathname } from "next/navigation"
import Content from "@/components/content"
import Footer from "@/components/Footer"
import NavBar from "@/components/NavBar"
<<<<<<< HEAD

export default function ClientWrapper({ children }: { children: React.ReactNode }) {
=======
import { SocketProvider } from "@/context/WebSocketContext";
import { useLobby, LobbyProvider } from "@/context/LobbyContext";
import ChallengeModal from "@/app/challenge/ChallengeModal";
import GlobalGameRedirector from "@/context/GlobalGameRedirector";

const GlobalChallengeModalManager = () => {
  const { isChallengeModalOpen, incomingChallengeData, acceptChallenge, declineChallenge } = useLobby();
  return (
    <ChallengeModal
      isOpen={isChallengeModalOpen}
      challengeData={incomingChallengeData}
      onCloseAction={declineChallenge} // Closing the modal should decline the challenge
      onAcceptAction={acceptChallenge}
      onDeclineAction={declineChallenge}
    />
  );
}


const ClientWrapper = ({ children }: { children: React.ReactNode }) => {
>>>>>>> e7a2009b
  const [mounted, setMounted] = useState(false);
  const pathname = usePathname()

  useEffect(() => {
    setMounted(true);
  }, []);

  if (!mounted) {
    return null; // Prevent rendering until the component is mounted
  }

  const noFooterRoutes = [
    '/challenge',
    '/loadout',
    '/players',
    '/profile',
    '/otp',
    '/sign_in',
    '/sign_up',
    '/home',
    '/reset_password',
    '/game/offline',
    '/game/online'
  ]

  const noNavRoutes = [
    '/sign_in',
    '/sign_up',
    '/'
  ]

<<<<<<< HEAD
  const showNav = !noNavRoutes.includes(pathname)
=======
  const noNavBarRoutes = [
    '/otp',
    '/sign_in',
    '/sign_up'
  ]

>>>>>>> e7a2009b
  const showFooter = !noFooterRoutes.includes(pathname)
  const showNavBar = !noNavBarRoutes.includes(pathname)

  return (
<<<<<<< HEAD
    <>
      {showNav && <NavBar />}
      <Content>{children}</Content>
      {showFooter && <Footer />}
    </>
=======
    <SocketProvider>
      <LobbyProvider> {/* NEST THE LOBBY PROVIDER INSIDE SOCKET PROVIDER */}
        {showNavBar && <NavBar />}
        <Content>{children}</Content>
        {showFooter && <Footer />}
        <GlobalChallengeModalManager /> {/* Render the modal manager globally */}
        <GlobalGameRedirector />
      </LobbyProvider>
    </SocketProvider>
>>>>>>> e7a2009b
  )
}

export default ClientWrapper;<|MERGE_RESOLUTION|>--- conflicted
+++ resolved
@@ -5,10 +5,6 @@
 import Content from "@/components/content"
 import Footer from "@/components/Footer"
 import NavBar from "@/components/NavBar"
-<<<<<<< HEAD
-
-export default function ClientWrapper({ children }: { children: React.ReactNode }) {
-=======
 import { SocketProvider } from "@/context/WebSocketContext";
 import { useLobby, LobbyProvider } from "@/context/LobbyContext";
 import ChallengeModal from "@/app/challenge/ChallengeModal";
@@ -29,7 +25,6 @@
 
 
 const ClientWrapper = ({ children }: { children: React.ReactNode }) => {
->>>>>>> e7a2009b
   const [mounted, setMounted] = useState(false);
   const pathname = usePathname()
 
@@ -61,27 +56,10 @@
     '/'
   ]
 
-<<<<<<< HEAD
-  const showNav = !noNavRoutes.includes(pathname)
-=======
-  const noNavBarRoutes = [
-    '/otp',
-    '/sign_in',
-    '/sign_up'
-  ]
-
->>>>>>> e7a2009b
   const showFooter = !noFooterRoutes.includes(pathname)
-  const showNavBar = !noNavBarRoutes.includes(pathname)
+  const showNavBar = !noNavRoutes.includes(pathname)
 
   return (
-<<<<<<< HEAD
-    <>
-      {showNav && <NavBar />}
-      <Content>{children}</Content>
-      {showFooter && <Footer />}
-    </>
-=======
     <SocketProvider>
       <LobbyProvider> {/* NEST THE LOBBY PROVIDER INSIDE SOCKET PROVIDER */}
         {showNavBar && <NavBar />}
@@ -91,7 +69,6 @@
         <GlobalGameRedirector />
       </LobbyProvider>
     </SocketProvider>
->>>>>>> e7a2009b
   )
 }
 
