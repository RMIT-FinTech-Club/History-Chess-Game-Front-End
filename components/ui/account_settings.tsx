"use client";
import React, { useState, useRef, useEffect, useCallback } from "react";
import { z } from "zod";
import { zodResolver } from "@hookform/resolvers/zod";
import { useForm } from "react-hook-form";
import { Input } from "@/components/ui/input";
import { MdEmail } from "react-icons/md";
import { FaUser } from "react-icons/fa";
import { useRouter } from "next/navigation";
import { Label } from "@radix-ui/react-label";
import { MdOutlineFileUpload } from "react-icons/md";
import Image from "next/image";
import styles from "@/css/profile.module.css";
<<<<<<< HEAD
import { useGlobalStorage } from "@/src/hooks/GlobalStorage";
=======
import { useGlobalStorage } from "@/hooks/GlobalStorage";
>>>>>>> 10c23a12
import axios, { AxiosError } from "axios";
import { toast } from "sonner";
import Popup from "@/components/ui/Popup";
import {
  Form,
  FormControl,
  FormField,
  FormItem,
  FormLabel,
  FormMessage,
} from "@/components/ui/form";
import { OldPassword } from "@/components/ui/OldPassword";
import { NewPassword } from "@/components/ui/NewPassword";
import { NewPasswordConfirm } from "@/components/ui/NewPasswordConfirm";
import { jwtDecode } from "jwt-decode";

const MAX_FILE_SIZE = 5 * 1024 * 1024; // 5MB limit

const formSchema = z.object({
  username: z
    .string()
    .min(1, { message: "Username is required." })
    .regex(/^[a-zA-Z0-9]+$/, {
      message: "Username must contain only letters and numbers.",
    })
    .min(3, { message: "Username is required." })
    .max(50, { message: "Username must not exceed 50 characters." }),
});

type FormValues = z.infer<typeof formSchema>;

const passwordFormSchema = z
  .object({
    oldPassword: z.string().min(1, { message: "Old password is required." }),
    password: z
      .string()
      .min(9, { message: "Password must be at least 9 characters." })
      .regex(/[A-Z]/, {
        message: "Password must contain at least one uppercase letter.",
      })
      .regex(/[0-9]/, { message: "Password must contain at least one number." })
      .regex(/[!@#$%^&*]/, {
        message:
          "Password must contain at least one special character (!@#$%^&*).",
      }),
    confirmPassword: z
      .string()
      .min(1, { message: "Please confirm your password." }),
  })
  .refine((data) => data.password === data.confirmPassword, {
    message: "Passwords do not match.",
    path: ["confirmPassword"],
  });

type PasswordFormValues = z.infer<typeof passwordFormSchema>;

interface JwtPayload {
  id: string;
  username: string;
  googleAuth: boolean;
}

const AccountSettings = () => {
  const router = useRouter();
  const [isEditing, setIsEditing] = useState(false);
  const [email, setEmail] = useState("");
  const [password, setPassword] = useState("");
  const [imagePreview, setImagePreview] = useState<string | null>(null);
  const [initialAvatar, setInitialAvatar] = useState<string | null>(null);
  const [initialUsername, setInitialUsername] = useState<string>("");
  const [loading, setLoading] = useState(false);
  const [initialLoading, setInitialLoading] = useState(true);
  const [isMounted, setIsMounted] = useState(false);
  const [isPasswordPopupOpen, setIsPasswordPopupOpen] = useState(false);
  const [isGoogleAuth, setIsGoogleAuth] = useState(false);
  const [userId, setUserId] = useState<string>("");
  const fileInputRef = useRef<HTMLInputElement | null>(null);
  const { accessToken, setAuthData } = useGlobalStorage();

  const form = useForm<FormValues>({
    resolver: zodResolver(formSchema),
    defaultValues: {
      username: "",
    },
  });

  const passwordForm = useForm<PasswordFormValues>({
    resolver: zodResolver(passwordFormSchema),
    defaultValues: {
      oldPassword: "",
      password: "",
      confirmPassword: "",
    },
  });

  const validateToken = async () => {
    if (
      !accessToken ||
      typeof accessToken !== "string" ||
      accessToken.trim() === ""
    ) {
      console.error("Invalid or missing access token", { accessToken });
      return false;
    }
    try {
      await axios.get("http://localhost:8080/users/profile", {
        headers: {
          "Content-Type": "application/json",
          Authorization: `Bearer ${accessToken}`,
        },
      });
      return true;
    } catch (error) {
      console.error("Token validation failed:", error);
      return false;
    }
  };

  const refreshToken = async (identifier: string) => {
    try {
      const loginResponse = await axios.post(
        "http://localhost:8080/users/login",
        {
          identifier,
          token: accessToken || undefined,
        }
      );
      console.log(
        "Token refresh raw response:",
        loginResponse,
        "isGoogleAuth:",
        isGoogleAuth
      );
      if (!loginResponse.data || !loginResponse.data.token) {
        throw new Error("Invalid login response structure");
      }
      return loginResponse.data;
    } catch (error) {
      if (
        axios.isAxiosError(error) &&
        error.response?.data?.message?.includes(
          "This account uses Google login"
        )
      ) {
        console.warn(
          "Google auth login attempt blocked, falling back to existing token"
        );
        return { token: accessToken, data: null }; // Fallback to existing token
      }
      console.error("Token refresh failed:", error);
      throw error;
    }
  };

  const fetchProfile = useCallback(async () => {
    if (
      !accessToken ||
      typeof accessToken !== "string" ||
      accessToken.trim() === ""
    ) {
      console.error("No access token found", { accessToken });
      toast.error("Authentication required. Please sign in.");
      router.push("/sign_in");
      setInitialLoading(false);
      return;
    }

    setInitialLoading(true);
    try {
      console.log("Fetching profile with token:", accessToken);
      const decoded = jwtDecode<JwtPayload>(accessToken);
      setIsGoogleAuth(decoded.googleAuth);
      setUserId(decoded.id);

      const response = await axios.get("http://localhost:8080/users/profile", {
        headers: {
          "Content-Type": "application/json",
          Authorization: `Bearer ${accessToken}`,
        },
      });

      const data = response.data;
      if (!data?.user) {
        throw new Error("Invalid response data: 'user' field missing");
      }

      form.reset({ username: data.user.username || "" });
      setInitialUsername(data.user.username || "");
      setEmail(data.user.email || "");
      setInitialAvatar(null);
    } catch (error: unknown) {
      if (axios.isAxiosError(error)) {
        console.error("Fetch profile error:", {
          status: error.response?.status,
          data: error.response?.data,
          token: accessToken,
        });
        if (error.response?.status === 401) {
          console.warn("Session expired, redirecting to sign-in");
          toast.error("Session expired. Please sign in again.");
          router.push("/sign_in");
        } else {
          toast.error(
            error.response?.data?.message || "Failed to fetch profile data"
          );
        }
      } else {
        console.error("Unexpected error fetching profile:", error);
        toast.error("An unexpected error occurred while fetching profile");
      }
    } finally {
      if (isMounted) setInitialLoading(false);
    }
  }, [accessToken, form, router, isMounted]);

  useEffect(() => {
    setIsMounted(true);
    const controller = new AbortController();

    fetchProfile().catch((error) =>
      console.error("Fetch profile failed:", error)
    );

    return () => {
      setIsMounted(false);
      controller.abort();
    };
  }, [fetchProfile]);

  const handleImageChange = async (e: React.ChangeEvent<HTMLInputElement>) => {
    const file = e.target.files?.[0];
    if (!file) return;

    const validTypes = [
      "image/jpeg",
      "image/png",
      "image/webp",
      "image/svg+xml",
    ];
    if (!validTypes.includes(file.type)) {
      toast.error(
        "Invalid file type. Please upload a JPEG, PNG, WEBP, or SVG image."
      );
      return;
    }

    if (file.size > MAX_FILE_SIZE) {
      toast.error("File size exceeds 5MB limit.");
      return;
    }

    setImagePreview(URL.createObjectURL(file));

    if (
      !accessToken ||
      !userId ||
      !email ||
      typeof accessToken !== "string" ||
      accessToken.trim() === ""
    ) {
      console.error("Invalid or missing access token, user ID, or email", {
        accessToken,
        userId,
        email,
      });
      toast.error("Authentication required. Please sign in.");
      router.push("/sign_in");
      setImagePreview(null);
      setInitialAvatar(null);
      return;
    }

    setLoading(true);
    try {
      console.log(
        "Validating token before avatar upload:",
        accessToken,
        "isGoogleAuth:",
        isGoogleAuth
      );
      const isTokenValid = await validateToken();
      if (!isTokenValid && !isGoogleAuth) {
        console.warn(
          "Invalid token, attempting refresh for non-Google account"
        );
        const loginData = await refreshToken(email);
        useGlobalStorage.setState({
          userId,
          userName: loginData.data?.username || initialUsername,
          email,
          accessToken: loginData.token,
          refreshToken: null,
          avatar: loginData.data?.avatarUrl || null,
        });
      }

      console.log(
        "Uploading avatar with token:",
        accessToken,
        "userId:",
        userId
      );
      const formData = new FormData();
      formData.append("file", file);

      const response = await axios.post(
        `http://localhost:8080/users/${userId}/avatar`,
        formData,
        {
          headers: {
            Authorization: `Bearer ${accessToken}`,
            "Content-Type": "multipart/form-data",
          },
        }
      );

      console.log("Avatar upload response:", response.data);
      setImagePreview(null);

      // Refresh token via login
      const loginData = await refreshToken(email);
      console.log(
        "Token refresh response:",
        loginData,
        "GlobalStorage state:",
        useGlobalStorage.getState()
      );

      // Update GlobalStorage
      useGlobalStorage.setState({
        userId,
        userName: loginData.data?.username || initialUsername,
        email,
        accessToken: loginData.token,
        refreshToken: null,
        avatar: response.data.avatarUrl || null,
      });
      setImagePreview(response.data.avatarUrl || null);
      toast.success("Avatar uploaded successfully");

      // Reload page for Google accounts
      if (isGoogleAuth) {
        console.log(
          "Triggering full page reload for Google account avatar update"
        );
        window.location.reload();
      }
    } catch (error: unknown) {
      if (axios.isAxiosError(error)) {
        console.error("Avatar upload or token refresh error:", {
          status: error.response?.status,
          data: error.response?.data,
          message: error.message,
          headers: error.response?.headers,
          token: accessToken,
        });
        if (error.response?.status === 401) {
          toast.error("Session expired. Please sign in again.");
          router.push("/sign_in");
        } else if (error.response?.status === 500) {
          const s3Error = error.response?.data?.message?.includes("S3")
            ? error.response.data.message
            : "Failed to upload avatar due to server issue.";
          toast.error(s3Error);
        } else {
          toast.error(
            error.response?.data?.message ||
              "Failed to upload avatar or refresh session"
          );
        }
      } else {
        console.error("Unexpected error uploading avatar:", error);
        toast.error("An unexpected error occurred while uploading avatar");
      }
      setImagePreview(null);
      setInitialAvatar(null);
    } finally {
      setLoading(false);
    }
  };

  const onSubmit = async (data: FormValues) => {
    if (!accessToken || !email || !userId) {
      console.error("No access token, email, or user ID for username update", {
        accessToken,
        email,
        userId,
      });
      toast.error("Authentication required. Please sign in.");
      router.push("/sign_in");
      return;
    }

    setLoading(true);
    try {
      console.log(
        "Validating token before username update:",
        accessToken,
        "isGoogleAuth:",
        isGoogleAuth
      );
      const isTokenValid = await validateToken();
      if (!isTokenValid && !isGoogleAuth) {
        console.warn(
          "Invalid token, attempting refresh for non-Google account"
        );
        const loginData = await refreshToken(email);
        useGlobalStorage.setState({
          userId,
          userName: loginData.data?.username || initialUsername,
          email,
          accessToken: loginData.token,
          refreshToken: null,
          avatar: loginData.data?.avatarUrl || null,
        });
      }

      console.log("Updating username with token:", accessToken);
      const updateResponse = await axios.put(
        `http://localhost:8080/users/${userId}`,
        { username: data.username },
        {
          headers: {
            Authorization: `Bearer ${accessToken}`,
            "Content-Type": "application/json",
          },
        }
      );

      console.log("Username update response:", updateResponse.data);

      // Refresh token via login
      const loginData = await refreshToken(email);
      console.log(
        "Token refresh response:",
        loginData,
        "GlobalStorage state:",
        useGlobalStorage.getState()
      );

      // Update GlobalStorage
      useGlobalStorage.setState({
        userId,
        userName: loginData.data?.username || data.username,
        email: loginData.data?.email || email,
        accessToken: loginData.token,
        refreshToken: null,
        avatar: loginData.data?.avatarUrl || null,
      });

      form.reset({ username: loginData.data?.username || data.username });
      setInitialUsername(loginData.data?.username || data.username);
      setEmail(loginData.data?.email || email);
      setIsEditing(false);
      toast.success("Profile updated successfully");

      // Reload page for Google accounts
      if (isGoogleAuth) {
        console.log(
          "Triggering full page reload for Google account username update"
        );
        window.location.reload();
      }
    } catch (error) {
      if (axios.isAxiosError(error)) {
        console.error("Username update or token refresh error:", {
          status: error.response?.status,
          data: error.response?.data,
          token: accessToken,
        });
        if (
          error.response?.data?.message?.includes("Username already exists")
        ) {
          toast.error(
            "This username already exists, please choose another username."
          );
        } else if (error.response?.status === 401) {
          toast.error("Session expired. Please sign in again.");
          router.push("/sign_in");
        } else {
          toast.error(
            error.response?.data?.message ||
              "Failed to update profile or refresh session"
          );
        }
      } else {
        console.error("Unexpected error updating profile:", error);
        toast.error("An unexpected error occurred while updating profile");
      }
    } finally {
      setLoading(false);
    }
  };

  const isMinLength = password.length >= 9;
  const hasUppercase = /[A-Z]/.test(password);
  const hasNumber = /[0-9]/.test(password);
  const hasSpecialChar = /[!@#$%^&*]/.test(password);

  const onPasswordSubmit = async (data: PasswordFormValues) => {
    setLoading(true);
    try {
      if (!accessToken) {
        console.error("No access token for password update", { accessToken });
        toast.error("Please sign in to update your password.");
        router.push("/sign_in");
        return;
      }

      if (isGoogleAuth) {
        toast.error(
          "This account uses Google login. Password changes are managed through your Google account at myaccount.google.com/security."
        );
        return;
      }

      console.log("Updating password with token:", accessToken);
      const response = await axios.put(
        "http://localhost:8080/users/update-password",
        {
          oldPassword: data.oldPassword,
          newPassword: data.password,
        },
        {
          headers: {
            Authorization: `Bearer ${accessToken}`,
            "Content-Type": "application/json",
          },
        }
      );

      toast.success("Password updated successfully");
      passwordForm.reset();
      setPassword("");
      setIsPasswordPopupOpen(false);
    } catch (error) {
      if (axios.isAxiosError(error)) {
        console.error("Password update error:", {
          status: error.response?.status,
          data: error.response?.data,
          token: accessToken,
        });
        toast.error(
          error.response?.data?.message ||
            "Failed to update password. Please try again."
        );
      } else {
        console.error("Unexpected error updating password:", error);
        toast.error("An unexpected error occurred while updating password");
      }
    } finally {
      setLoading(false);
    }
  };

  const handleAvatarClick = () => {
    if (isEditing) {
      fileInputRef.current?.click();
    }
  };

  const handleEditClick = (e: React.MouseEvent<HTMLButtonElement>) => {
    e.preventDefault();
    setIsEditing(true);

    const userNameInput = document.querySelector(
      "#username"
    ) as HTMLInputElement;
    if (userNameInput) {
      userNameInput.disabled = false;
      userNameInput.classList.remove(
        "disabled:opacity-100",
        "disabled:cursor-not-allowed"
      );
      userNameInput.classList.add("text-black");
      userNameInput.focus();
    }
  };

  const handleCancelClick = () => {
    form.reset({ username: initialUsername });
    setIsEditing(false);
    setImagePreview(null);
    if (fileInputRef.current) {
      fileInputRef.current.value = "";
    }

    const usernameInput = document.querySelector(
      "#username"
    ) as HTMLInputElement;
    if (usernameInput) {
      usernameInput.disabled = true;
      usernameInput.classList.add(
        "disabled:opacity-100",
        "disabled:cursor-not-allowed"
      );
      usernameInput.classList.remove("text-black");
    }
  };

  const handleChangePassword = () => {
    setIsPasswordPopupOpen(true);
  };

  const handleClosePasswordPopup = () => {
    setIsPasswordPopupOpen(false);
    passwordForm.reset();
    setPassword("");
  };

  useEffect(() => {
    const interceptor = axios.interceptors.request.use((config) => {
      if (accessToken) {
        console.log("Axios interceptor using token:", accessToken);
        config.headers.Authorization = `Bearer ${accessToken}`;
      }
      return config;
    });
    return () => {
      axios.interceptors.request.eject(interceptor);
    };
  }, [accessToken]);

  if (initialLoading) {
    return (
      <div className="min-h-screen flex items-center justify-center text-white font-poppins font-bold">
        <p className="text-[3vh]">Loading Profile...</p>
      </div>
    );
  }

  return (
    <div className="h-full">
      <div className="flex items-center">
        <Image
          width={100}
          height={100}
          src="/Settings.svg"
          alt="Settings icon"
          className="w-[2.5vw] md:w-[2vw] mb-[1vh]"
        />
        <h3 className="text-[3vw] md:text-[2vw] leading-[2vw] ml-[1vw] font-bold">
          Basic Information
        </h3>
      </div>

      <hr className="border-t border-[#FFFFFF]" />

      <Form {...form}>
        <form
          onSubmit={form.handleSubmit(onSubmit)}
          className={`flex flex-col w-full max-h-[80vh] mt-[2vh] ${styles.list_container}`}
        >
          <div className="w-full flex flex-row items-center">
            <div
              className={`md:w-[8vw] md:aspect-square w-[14vw] aspect-square border-[0.3vh] border-dashed border-[#8E8E8E] flex items-center justify-center rounded-md relative ${isEditing ? "cursor-pointer" : "cursor-not-allowed"
                }`}
              onClick={handleAvatarClick}
              role="button"
              aria-label={isEditing ? "Upload new avatar" : "Avatar display"}
            >
              {isEditing && imagePreview ? (
                <Image
                  src={imagePreview}
                  alt="Uploaded avatar"
                  width={128}
                  height={128}
                  style={{
                    width: "100%",
                    height: "100%",
                    objectFit: "contain",
                    imageRendering: "crisp-edges",
                  }}
                  className="rounded-md"
                  placeholder="empty"
                  unoptimized={true}
                />
              ) : imagePreview ? (
                <Image
                  src={imagePreview}
                  alt="Current avatar"
                  width={128}
                  height={128}
                  style={{
                    width: "100%",
                    height: "100%",
                    objectFit: "contain",
                    imageRendering: "crisp-edges",
                  }}
                  className="rounded-md"
                  placeholder="empty"
                  unoptimized={true}
                />
              ) : (
                <div className="flex items-center justify-center bg-[#DCB968] rounded-full w-[2.5vw] h-[2.5vw] min-w-[3vh] min-h-[3vh] p-[1vh]">
                  <MdOutlineFileUpload className="text-white text-[3vw] min-text-[3vh]" />
                </div>
              )}
              <input
                type="file"
                accept="image/jpeg,image/png,image/webp,image/svg+xml"
                ref={fileInputRef}
                onChange={handleImageChange}
                className="hidden"
                disabled={!isEditing}
                aria-hidden={!isEditing}
              />
            </div>

            <div className="ml-[2vw]">
              <div>
                <Label className="text-[2.25vw] md:text-[1.25vw]">
                  User Information
                </Label>
              </div>

              <FormField
                control={form.control}
                name="username"
                render={({ field }) => (
                  <FormItem>
                    <div className="relative w-[55vw] md:w-[25vw]">
                      <FaUser className="absolute top-1/2 left-6 md:left-4 transform -translate-y-1/2 text-[#2F2F2F] text-[2.5vh] pointer-events-none" />
                      <Input
                        id="username"
                        disabled={!isEditing}
                        className="pl-21 py-[2.5vh] md:pl-12 md:py-[3vh] rounded-[1.5vh] bg-[#F9F9F9] text-[#8C8C8C] !text-[2vh] md:!text-[2.5vh] font-normal disabled:opacity-100 disabled:cursor-not-allowed"
                        autoComplete="off"
                        aria-disabled={!isEditing}
                        {...field}
                      />
                    </div>
                    <FormMessage className="text-[2.5vh] text-red-500" />
                  </FormItem>
                )}
              />

              <div className="relative w-[55vw] md:w-[25vw] mt-[2vh]">
                <MdEmail className="absolute top-1/2 left-6 md:left-4 transform -translate-y-1/2 text-[#2F2F2F] text-[3vh] pointer-events-none" />
                <Input
                  disabled
                  value={email}
                  onChange={(e) => setEmail(e.target.value)}
                  className="pl-21 py-[2.5vh] md:pl-12 md:py-[3vh] rounded-[1.5vh] bg-[#F9F9F9] text-[#8C8C8C] !text-[2vh] md:!text-[2.5vh] font-normal disabled:opacity-100 disabled:cursor-not-allowed"
                  aria-disabled="true"
                />
              </div>
            </div>

            <div className="flex flex-col self-start gap-[1vw] ml-[5vw]">
              {isEditing ? (
                <>
                  <button
                    type="submit"
                    disabled={loading}
                    className="cursor-pointer rounded-[1vh] py-[1vh] px-[1vw] font-semibold text-[#000000] bg-[#F7D27F] hover:bg-[#E9B654] transition-colors text-[2.25vw] md:text-[1.25vw] disabled:opacity-50"
                    aria-busy={loading}
                  >
                    {loading ? "Saving..." : "Save"}
                  </button>
                  <button
                    type="button"
                    onClick={handleCancelClick}
                    className="cursor-pointer rounded-[1vh] py-[1vh] px-[1vw] font-semibold text-[#000000] bg-[#CCCCCC] hover:bg-[#AAAAAA] transition-colors text-[2.25vw] md:text-[1.25vw]"
                  >
                    Cancel
                  </button>
                </>
              ) : (
                <button
                  type="button"
                  onClick={handleEditClick}
                  className="flex items-center gap-2 cursor-pointer border border-[#E9B654] rounded-[1vh] py-[1vh] px-[1vw] hover:bg-[#E9B654] transition-colors"
                >
                  <span className="text-[2.25vw] md:text-[1.25vw]">Edit</span>
                  <Image
                    src="/edit_icon.svg"
                    alt="Edit icon"
                    width={20}
                    height={20}
                  />
                </button>
              )}
            </div>
          </div>
        </form>
      </Form>

      <div className="flex items-center mt-[4vh]">
        <Image
          width={100}
          height={100}
          src="/key.svg"
          alt="Settings icon"
          className="w-[2.5vw] md:w-[2vw] mb-[1vh]"
        />
        <h3 className="text-[3vw] md:text-[2vw] leading-[2vw] ml-[1vw] font-bold">
          Password
        </h3>
      </div>

      <hr className="border-t border-[#FFFFFF]" />

      <div className="text-[#979797] text-[1.85vw] md:text-[1.1vw] py-[2.5vh]">
        Please be careful when changing your password. You need both the old and
        the new ones to successfully change your password.
      </div>

      <button
        id="change-password-button"
        onClick={handleChangePassword}
        className="max-w-[15vw] cursor-pointer border border-[#DCB968] rounded-[1vh] py-[1vh] px-[1vw] hover:bg-[#DCB968] transition-colors"
        aria-label="Change password"
      >
        <div className="text-[2rem] md:text-[1.25vw] text-center">
          Change password
        </div>
      </button>

      <Popup
        isOpen={isPasswordPopupOpen}
        onClose={handleClosePasswordPopup}
        title="Change Password"
      >
        <div className="text-[#71717A] text-[2vw] md:text-[1.3vw]">
          Make changes to your password here. Click save when you’re done.
        </div>

        <Form {...passwordForm}>
          <form
            onSubmit={passwordForm.handleSubmit(onPasswordSubmit)}
            className="flex flex-col gap-4"
          >
            <FormField
              control={passwordForm.control}
              name="oldPassword"
              render={({ field }) => (
                <FormItem>
                  <FormLabel className="text-[#FFFFFF] text-[2vw] md:text-[1.1vw] mt-[2vh]">
                    Old Password
                  </FormLabel>
                  <FormControl>
                    <div className="relative">
                      <OldPassword
                        placeholder="Enter your current password"
                        {...field}
                        className="pl-21 py-[3vh] md:pl-12 md:py-[3.5vh] 
                          rounded-[1.5vh]
                          !text-[2.5vh] md:!text-[3vh] font-normal"
                      />
                    </div>
                  </FormControl>
                  <FormMessage className="text-[2.5vh] text-red-500" />
                </FormItem>
              )}
            />

            <FormField
              control={passwordForm.control}
              name="password"
              render={({ field }) => (
                <FormItem>
                  <FormLabel className="text-[#FFFFFF] text-[2vw] md:text-[1.1vw]">
                    New Password
                  </FormLabel>
                  <FormControl>
                    <div className="relative">
                      <NewPassword
                        placeholder="Enter your new password"
                        {...field}
                        className="pl-21 py-[3vh] md:pl-12 md:py-[3.5vh] 
                          rounded-[1.5vh]
                          !text-[2.5vh] md:!text-[3vh] font-normal"
                        onChange={(e) => {
                          field.onChange(e);
                          setPassword(e.target.value);
                        }}
                      />
                    </div>
                  </FormControl>
                  <ul className="font-normal text-[2.5vh] rounded-md">
                    <li
                      className={
                        isMinLength ? "text-green-500" : "text-gray-500"
                      }
                    >
                      ✔ 9 characters minimum
                    </li>
                    <li
                      className={
                        hasUppercase ? "text-green-500" : "text-gray-500"
                      }
                    >
                      ✔ At least 1 capital letter
                    </li>
                    <li
                      className={hasNumber ? "text-green-500" : "text-gray-500"}
                    >
                      ✔ At least 1 digit
                    </li>
                    <li
                      className={
                        hasSpecialChar ? "text-green-500" : "text-gray-500"
                      }
                    >
                      ✔ At least 1 special character (!@#$%^&*)
                    </li>
                  </ul>
                  <FormMessage className="text-[2.5vh] text-red-500" />
                </FormItem>
              )}
            />

            <FormField
              control={passwordForm.control}
              name="confirmPassword"
              render={({ field }) => (
                <FormItem>
                  <FormLabel className="text-[#FFFFFF] text-[2vw] md:text-[1.1vw]">
                    Confirm New Password
                  </FormLabel>
                  <FormControl>
                    <div className="relative">
                      <NewPasswordConfirm
                        placeholder="Confirm your new password"
                        {...field}
                        className="pl-21 py-[3vh] md:pl-12 md:py-[3.5vh] 
                          rounded-[1.5vh]
                          !text-[2.5vh] md:!text-[3vh] font-normal"
                      />
                    </div>
                  </FormControl>
                  <FormMessage className="text-[2.5vh] text-red-500" />
                </FormItem>
              )}
            />

            <div className="flex justify-end gap-4 mt-4">
              <button
                type="submit"
                disabled={loading}
                className="cursor-pointer rounded-[1vh] py-[1vh] px-[1vw] font-semibold text-[#000000] bg-[#F7D27F] hover:bg-[#E9B654] transition-colors text-[2.25vw] md:text-[1.25vw] disabled:opacity-50"
                aria-busy={loading}
              >
                {loading ? "Saving..." : "Save"}
              </button>
              <button
                type="button"
                onClick={handleClosePasswordPopup}
                className="cursor-pointer rounded-[1vh] py-[1vh] px-[1vw] font-semibold text-[#000000] bg-[#CCCCCC] hover:bg-[#AAAAAA] transition-colors text-[2.25vw] md:text-[1.25vw]"
              >
                Cancel
              </button>
            </div>
          </form>
        </Form>
      </Popup>
    </div>
  );
};

export default AccountSettings;<|MERGE_RESOLUTION|>--- conflicted
+++ resolved
@@ -11,11 +11,7 @@
 import { MdOutlineFileUpload } from "react-icons/md";
 import Image from "next/image";
 import styles from "@/css/profile.module.css";
-<<<<<<< HEAD
-import { useGlobalStorage } from "@/src/hooks/GlobalStorage";
-=======
 import { useGlobalStorage } from "@/hooks/GlobalStorage";
->>>>>>> 10c23a12
 import axios, { AxiosError } from "axios";
 import { toast } from "sonner";
 import Popup from "@/components/ui/Popup";
