--- conflicted
+++ resolved
@@ -43,14 +43,9 @@
     '/otp',
     '/sign_in',
     '/sign_up',
-<<<<<<< HEAD
     '/reset_password',
     '/game/offline',
     '/game/online',
-=======
-    '/game/offline',
-    '/game',
->>>>>>> 180c0581
     '/home'
   ];
 
